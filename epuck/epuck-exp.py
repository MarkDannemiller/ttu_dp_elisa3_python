#!/usr/bin/env python3
import time
import numpy as np
from unifr_api_epuck import wrapper
import sys
import os
import pandas as pd
from datetime import datetime
import socket

# Add the parent directory to the Python path to allow importing experiment_controller
sys.path.append(os.path.dirname(os.path.dirname(os.path.abspath(__file__))))
from experiment_controller import ExperimentController

# TODO: Parameterize these values for the Epuck platform
# - Mass (m)
# - Frontal area (Af)
# - Drag coefficient (Cd)
# - Rolling resistance (Cr)
# - Response lag (tau)
# - Check if Epuck has built-in odometry for position tracking
# - Verify motor steps to distance conversion factor

# Constants for Epuck
WHEEL_DISTANCE = 0.053  # Distance between wheels in meters
STEPS_PER_REVOLUTION = 1000  # Number of steps per wheel revolution
WHEEL_DIAMETER = 0.041  # Wheel diameter in meters
STEPS_TO_METERS = (
    WHEEL_DIAMETER * np.pi
) / STEPS_PER_REVOLUTION  # Conversion factor from steps to meters

# Cleanup parameters
CLEANUP_RETRIES = 3
CLEANUP_DELAY = 0.5  # seconds
CLEANUP_TIMEOUT = 5.0  # seconds


def send_command(robot, command, *args, **kwargs):
    """Wrapper for sending commands to robot with go_on()"""
    try:
        if robot.go_on():
            return command(*args, **kwargs)
        return None
    except Exception as e:
        print(f"Error sending command: {str(e)}")
        return None


def robust_cleanup(robot):
    """Robust cleanup function that retries multiple times to ensure robot stops"""
    start_time = time.time()
    last_success = False

    while time.time() - start_time < CLEANUP_TIMEOUT:
        try:
            # First try to stop the robot
            if robot.go_on():
                robot.set_speed(0, 0)
            time.sleep(CLEANUP_DELAY)

            # Then try to clean up
            if robot.go_on():
                robot.clean_up()
            last_success = True
            print("Cleanup successful")
            break
        except Exception as e:
            print(f"Cleanup attempt failed: {str(e)}")
            time.sleep(CLEANUP_DELAY)

    return last_success


def check_connection(robot):
    """Check if the robot connection is still active"""
    try:
        if robot.go_on():
            robot.get_speed()
            return True
        return False
    except Exception:
        return False


# --- Helper functions to wrap sensor data from an Epuck instance ---
def get_sensor_data(robot, prev_position, dt):
    """
    Constructs a sensor data dictionary required by the ExperimentController.
    Since the controller expects:
      - "position": a scalar (along the x-axis)
      - "speed": current speed (m/s) computed from wheel speeds
      - "acceleration": acceleration along the movement axis
    We use Epuck getters:
      - get_speed: for wheel speeds
      - get_accelerometer_axes: for acceleration
      - get_motors_steps: for position tracking
    """
    connection_ok = check_connection(robot)

    if not connection_ok:
        print("Connection lost, using last known values")
        return (
            prev_position,
            prev_position[0],
            prev_position[1] if prev_position else (0, 0),
        )

    # Get wheel speeds from the Epuck
    speed_data = send_command(robot, robot.get_speed)
    if speed_data is None:
        return (
            prev_position,
            prev_position[0],
            prev_position[1] if prev_position else (0, 0),
        )
    left_speed, right_speed = speed_data

    # Convert wheel speeds to linear speed (average of left and right)
    speed = (left_speed + right_speed) / 2.0  # in m/s

    # Get acceleration from the accelerometer
    acc_data = send_command(robot, robot.get_accelerometer_axes)
    if acc_data is None:
        acc = 0
    else:
        acc_x, acc_y, acc_z = acc_data
        # Convert raw acceleration to m/s^2 (assuming similar scale as Elisa3)
        acc = acc_x * (2 * 9.81 / 128)  # Similar scaling as Elisa3 TODO verify

    # Get motor steps for position tracking
    steps_data = send_command(robot, robot.get_motors_steps)
    if steps_data is None:
        pos = prev_position[0] if prev_position else 0
    else:
        left_steps, right_steps = steps_data
        # Convert steps to distance (average of both wheels)
        left_distance = left_steps * STEPS_TO_METERS
        right_distance = right_steps * STEPS_TO_METERS
        pos = (left_distance + right_distance) / 2.0

    vals = {"position": pos, "speed": speed, "acceleration": acc}
    print(f"Robot Sensor data: {vals}")

    return vals, pos, speed


def get_preceding_state(robot, dt, prev_preceding_pos):
    """
    Constructs a dictionary of the preceding robot's state.
    Here we assume the preceding robot provides similar sensor data.
    """
    connection_ok = check_connection(robot)

    if not connection_ok:
        print("Connection lost for preceding robot, using last known values")
        return prev_preceding_pos, (
            prev_preceding_pos["position"] if prev_preceding_pos else 0
        )

    # Get wheel speeds from the Epuck
    speed_data = send_command(robot, robot.get_speed)
    if speed_data is None:
        return prev_preceding_pos, (
            prev_preceding_pos["position"] if prev_preceding_pos else 0
        )
    left_speed, right_speed = speed_data

    # Convert wheel speeds to linear speed (average of left and right)
    speed = (left_speed + right_speed) / 2.0  # in m/s

    # Get acceleration from the accelerometer
    acc_data = send_command(robot, robot.get_accelerometer_axes)
    if acc_data is None:
        acc = 0
    else:
        acc_x, acc_y, acc_z = acc_data
        acc = acc_x * (
            2 * 9.81 / 128
        )  # Similar scaling as Elisa3 TODO verify for Epuck

    # Get motor steps for position tracking
    steps_data = send_command(robot, robot.get_motors_steps)
    if steps_data is None:
        pos = prev_preceding_pos["position"] if prev_preceding_pos else 0
    else:
        left_steps, right_steps = steps_data
        # Convert steps to distance (average of both wheels)
        left_distance = left_steps * STEPS_TO_METERS
        right_distance = right_steps * STEPS_TO_METERS
        pos = (left_distance + right_distance) / 2.0

    return {"position": pos, "speed": speed, "acceleration": acc}, pos


def orientation_control(prox, forward_speed):
    """
    Applies a differential turn offset based on side proximity sensors,
    but does NOT override the forward_speed from the platoon/leader code.

    prox[1] = right side sensor
    prox[7] = left side sensor
    prox[0] = front sensor (optional)

    forward_speed: the speed computed by the platoon controller
                   (or the leader speed profile).
    """

    left_val = prox[7]
    right_val = prox[1]

    turn_gain = 0.3
    turn_offset = turn_gain * (right_val - left_val)

    # Limit the turn offset so it doesn't dominate the forward speed.
    max_offset = 0.5 * forward_speed
    turn_offset = max(-max_offset, min(turn_offset, max_offset))

    left_speed = forward_speed - turn_offset
    right_speed = forward_speed + turn_offset

    # Clamp speeds to [-7.536, 7.536] for Epuck
    left_speed = max(-7.536, min(7.536, left_speed))
    right_speed = max(-7.536, min(7.536, right_speed))

    return left_speed, right_speed


# --- Main Experiment Script ---
def main():
    # Define physical parameters and control parameters
    # TODO: Update these parameters based on Epuck specifications
    params = {
        "m": 0.130,  # mass (kg) -  VERIFIED
        "tau": 0.5,  # response lag (s) - needs verification
        "Af": 0.0028,  # frontal area (m^2) - VERIFIED
        "air_density": 1.225,  # kg/m^3
        "Cd": 0.3,  # drag coefficient - needs verification
        "Cr": 0.015,  # rolling resistance - needs verification
        "h": 0.8,  # desired time gap (s)
        "experiment_duration": 20.0,  # seconds
    }
    # TODO: Tune these control parameters for Epuck
    control_params = {
        "k11": 0.005,  # positive gain for stage 1
        "k12": 0.005,  # gain for sJtage 2 (q1 computation)
        "k13": 0.005,  # gain for stage 3 (final control)
        "epsilon11": 200.0,
        "epsilon12": 200.0,
        "epsilon13": 200.0,
        "delta0": 2.0,
        # Leader PID gains (if used)
        "leader_kp": 1.0,
        "leader_ki": 0.1,
        "leader_kd": 0.05,
    }
    dt = 0.05  # control loop period (s); adjust as needed

    # Create data directory if it doesn't exist
    data_dir = "./test-data"
    if not os.path.exists(data_dir):
        os.makedirs(data_dir)

    # Generate timestamp for filename
    timestamp = datetime.now().strftime("%Y%m%d_%H%M%S")
    data_file = os.path.join(data_dir, f"epuck-exp-{timestamp}.csv")

    # Initialize data collection
    experiment_data = []

    # Initialize Epuck robots
    leader_ip = "192.168.0.158"  # EPUCK-5474
    follower_ip = "192.168.0.51"  # EPUCK-5431

    leader = wrapper.get_robot(leader_ip)  # Gets a WifiEpuck
    follower = wrapper.get_robot(follower_ip)

    # Initialize sensors
    leader.init_sensors()
    follower.init_sensors()

    # Create ExperimentController instances
    leader_controller = ExperimentController(
        role="leader", params=params, control_params=control_params, dt=dt
    )
    follower_controller = ExperimentController(
        role="follower", params=params, control_params=control_params, dt=dt
    )

    # Enable LED to identify leader
    leader.enable_front_led()

    # Variables to store previous positions for finite-difference speed estimation
    prev_leader_pos = 0
    prev_follower_pos = -0.1 # 10 cm behind leader
    prev_leader_state_pos = None  # for preceding state in follower

    start_time = time.time()
    prev_time = start_time
    experiment_duration = params["experiment_duration"]

    while (time.time() - start_time) < experiment_duration:
        current_time = time.time() - start_time
        dt_actual = time.time() - prev_time
        prev_time = time.time()

        # Check connections
        leader_connection = check_connection(leader)
        follower_connection = check_connection(follower)

        # --- Leader Control ---
        # Get leader sensor data
        leader_sensor, new_leader_pos, new_leader_speed = get_sensor_data(
            leader, prev_leader_pos, dt_actual
        )
        prev_leader_pos = new_leader_pos, new_leader_speed

        # Compute control command for leader
        leader_command = leader_controller.compute_command(
            leader_sensor, current_time, dt_actual
        )

        # Convert command to left/right speeds
        leader_speed = np.clip(leader_command, -7.536, 7.536)

        # Pass leader command and proximity data to the orientation control function
        prox = send_command(leader, leader.get_prox) if leader_connection else [0] * 8
        leader_left_speed, leader_right_speed = (
            leader_speed,
            leader_speed,
        )  # orientation_control(prox, leader_speed)

        # Send speed commands to the leader robot
        if leader_connection:
            send_command(
                leader, leader.set_speed, leader_left_speed, leader_right_speed
            )

        # --- Follower Control ---
        # Get follower sensor data
        follower_sensor, new_follower_pos, new_follower_speed = get_sensor_data(
            follower, prev_follower_pos, dt_actual
        )
        prev_follower_pos = new_follower_pos, new_follower_speed

        # Get preceding (leader) state for the follower
        preceding_state, new_preceding_pos = get_preceding_state(
            leader, dt_actual, prev_leader_state_pos
        )
        prev_leader_state_pos = new_preceding_pos

        # Compute control command for follower
        follower_command = follower_controller.compute_command(
            follower_sensor, current_time, preceding_state, dt_actual
        )
        follower_speed = np.clip(follower_command, -7.536, 7.536)

        # Pass follower command and proximity data to the orientation control function
        prox = (
            send_command(follower, follower.get_prox)
            if follower_connection
            else [0] * 8
        )
        follower_left_speed, follower_right_speed = (
            follower_speed,
            follower_speed,
        )  # orientation_control(prox, follower_speed)

        # Send speed commands to the follower robot
        if follower_connection:
            send_command(
                follower, follower.set_speed, follower_left_speed, follower_right_speed
            )

        # Calculate time gap between leader and follower
        time_gap = (
            leader_sensor["position"] - follower_sensor["position"]
        ) / follower_sensor["speed"]

        # Calculate time gap error
        time_gap_error = abs(time_gap - params["h"])

        # Enforce constant dt
        loop_elapsed = time.time() - prev_time
        sleep_time = follower_controller.nominal_dt - loop_elapsed

        # Collect data for this timestep
        data_point = {
            "timestamp": current_time,
            "leader_connection": leader_connection,
            "follower_connection": follower_connection,
            "leader_position": leader_sensor["position"],
            "leader_speed": leader_sensor["speed"],
            "leader_acceleration": leader_sensor["acceleration"],
            "leader_command": leader_command,
            "leader_left_speed": leader_left_speed,
            "leader_right_speed": leader_right_speed,
            "follower_position": follower_sensor["position"],
            "follower_speed": follower_sensor["speed"],
            "follower_acceleration": follower_sensor["acceleration"],
            "follower_command": follower_command,
            "follower_left_speed": follower_left_speed,
            "follower_right_speed": follower_right_speed,
            "timegap": time_gap,
            "timegap error": time_gap_error,
        }
        experiment_data.append(data_point)

        # Optional: Print debug information
        print(
            f"[{current_time:5.2f}s] Leader command: {leader_command:.3f} | Follower command: {follower_command:.3f}"
        )
        print("\033[2J\033[H", end="")  # Clear console

<<<<<<< HEAD
        # Enforce constant dt
        loop_elapsed = time.time() - prev_time
        print(f"Loop elapsed: {loop_elapsed:.3f}s")
        sleep_time = follower_controller.nominal_dt - loop_elapsed
=======
>>>>>>> ca235be6
        if sleep_time > 0:
            time.sleep(sleep_time)

    # End of experiment: stop all robots
    print("Stopping robots...")
    try:
        if check_connection(leader):
            send_command(leader, leader.set_speed, 0, 0)
        if check_connection(follower):
            send_command(follower, follower.set_speed, 0, 0)
    except Exception as e:
        print(f"Error stopping robots: {str(e)}")

    print("Experiment complete.")

    # Robust cleanup with retries
    print("Starting cleanup process...")
    lead_success = False
    follow_success = False
    try:
        if check_connection(leader):
            lead_success = robust_cleanup(leader)
        if check_connection(follower):
            follow_success = robust_cleanup(follower)
    except Exception as e:
        print(f"Error during cleanup: {str(e)}")
    finally:
        print(
            f"Cleanup process completed. Leader Success: {lead_success}, Follower Success: {follow_success}"
        )
        # Save experiment data to CSV
        print("Saving experiment data...")
        try:
            df = pd.DataFrame(experiment_data)
            df.to_csv(data_file, index=False)
            print(f"Experiment data saved to {data_file}")
        except Exception as e:
            print(f"Error saving data: {str(e)}")
            # Try to save with a different filename if the first attempt fails
            try:
                backup_file = os.path.join(
                    data_dir, f"epuck-exp-{timestamp}-backup.csv"
                )
                df.to_csv(backup_file, index=False)
                print(f"Data saved to backup file: {backup_file}")
            except Exception as e2:
                print(f"Failed to save backup data: {str(e2)}")


if __name__ == "__main__":
    main()<|MERGE_RESOLUTION|>--- conflicted
+++ resolved
@@ -411,13 +411,10 @@
         )
         print("\033[2J\033[H", end="")  # Clear console
 
-<<<<<<< HEAD
         # Enforce constant dt
         loop_elapsed = time.time() - prev_time
         print(f"Loop elapsed: {loop_elapsed:.3f}s")
         sleep_time = follower_controller.nominal_dt - loop_elapsed
-=======
->>>>>>> ca235be6
         if sleep_time > 0:
             time.sleep(sleep_time)
 
